<<<<<<< HEAD
### Issue #35 - 2025-08-12
- Updated API service to use shared utilities from core package
- Created comprehensive web endpoints for all CLI functionality
- Added WorktreeController for worktree management via API
- Added SystemController for system status and branch operations
- Enhanced ProjectsController with configuration and branch management
- Achieved feature parity between CLI and web interfaces

=======
>>>>>>> ed3f17de
### Issue #34 - 2025-08-11
- Extracted Git worktree and branch management utilities from interactive.ts
- Created reusable utility modules in packages/core/src/utils/
- Added comprehensive type definitions for worktree and branch operations
- Updated interactive.ts to use the new shared utilities
- Added unit tests for the new utility functions

<<<<<<< HEAD
### Issue #33 - 2025-08-11
- Fixed TypeScript type safety issues with proper interfaces for GitHub API responses
- Added input sanitization to prevent command injection in getFeatureIssues function
- Improved error handling with specific error types in catch blocks
- Created shared utility module structure for features, projects, config, issues, and status
- Extracted and refactored core feature management functions from interactive.ts

### Issue #35 - 2025-08-11
- Updated API service to use shared utilities from @codettea/core
- Fixed TypeScript errors in WorktreeService and ProjectsService
- Ensured all API endpoints have feature parity with CLI

### Issue #35 - 2025-08-11
- Added authentication middleware to protect all API endpoints
- Added rate limiting middleware to prevent API abuse
- Fixed TypeScript compilation errors in controllers
- Fixed error handling for orchestrator initialization failures
- Added request validation for issueNumber in WorkFeatureRequest
- Updated API to use shared utilities from @codettea/core package
- Achieved feature parity between CLI and web interfaces
=======
### Issue #34 - 2025-08-11
- Fixed TypeScript compilation errors in packages/web by adding CSS module type declarations
- Improved error handling in showWorktreeStatus function with partial status objects
- Added retry logic for git commands to handle transient failures
- Fixed test failures in unit and integration tests
- Enhanced worktree management reliability with automatic retries
>>>>>>> ed3f17de
<|MERGE_RESOLUTION|>--- conflicted
+++ resolved
@@ -1,4 +1,3 @@
-<<<<<<< HEAD
 ### Issue #35 - 2025-08-12
 - Updated API service to use shared utilities from core package
 - Created comprehensive web endpoints for all CLI functionality
@@ -7,8 +6,6 @@
 - Enhanced ProjectsController with configuration and branch management
 - Achieved feature parity between CLI and web interfaces
 
-=======
->>>>>>> ed3f17de
 ### Issue #34 - 2025-08-11
 - Extracted Git worktree and branch management utilities from interactive.ts
 - Created reusable utility modules in packages/core/src/utils/
@@ -16,7 +13,6 @@
 - Updated interactive.ts to use the new shared utilities
 - Added unit tests for the new utility functions
 
-<<<<<<< HEAD
 ### Issue #33 - 2025-08-11
 - Fixed TypeScript type safety issues with proper interfaces for GitHub API responses
 - Added input sanitization to prevent command injection in getFeatureIssues function
@@ -37,11 +33,9 @@
 - Added request validation for issueNumber in WorkFeatureRequest
 - Updated API to use shared utilities from @codettea/core package
 - Achieved feature parity between CLI and web interfaces
-=======
 ### Issue #34 - 2025-08-11
 - Fixed TypeScript compilation errors in packages/web by adding CSS module type declarations
 - Improved error handling in showWorktreeStatus function with partial status objects
 - Added retry logic for git commands to handle transient failures
 - Fixed test failures in unit and integration tests
 - Enhanced worktree management reliability with automatic retries
->>>>>>> ed3f17de
